"""Functions to support Sentinel-2 processing."""

import json
import logging
import os
from datetime import timedelta
from pathlib import Path

import geopandas as gpd
import pandas as pd
import pystac
import pystac_client
import requests


SENTINEL2_CATALOG_API = 'https://earth-search.aws.element84.com/v1/'
SENTINEL2_CATALOG = pystac_client.Client.open(SENTINEL2_CATALOG_API)
SENTINEL2_COLLECTION_NAME = 'sentinel-2-l1c'
SENTINEL2_COLLECTION = SENTINEL2_CATALOG.get_collection(SENTINEL2_COLLECTION_NAME)
SENTINEL2_TILES_TO_PROCESS = json.loads((Path(__file__).parent / 'sentinel2_tiles_to_process.json').read_text())

SENTINEL2_MAX_PAIR_SEPARATION_IN_DAYS = 544
SENTINEL2_MIN_PAIR_SEPARATION_IN_DAYS = 5
SENTINEL2_MAX_CLOUD_COVER_PERCENT = 70
SENTINEL2_MIN_DATA_COVERAGE = 70

log = logging.getLogger('its_live_monitoring')
log.setLevel(os.environ.get('LOGGING_LEVEL', 'INFO'))


def raise_for_missing_in_google_cloud(scene_name: str) -> None:
    """Raises a 'requests.HTTPError' if the scene is not in Google Cloud yet.

    Args:
        scene_name: The scene to check for in Google Cloud.
    """
    root_url = 'https://storage.googleapis.com/gcp-public-data-sentinel-2/tiles'
    tile = f'{scene_name[39:41]}/{scene_name[41:42]}/{scene_name[42:44]}'

    manifest_url = f'{root_url}/{tile}/{scene_name}.SAFE/manifest.safe'
    response = requests.head(manifest_url)
    response.raise_for_status()


def get_data_coverage_for_item(item: pystac.Item) -> float:
    """Gets the percentage of the tile covered by valid data.

    Raises 'requests.HTTPError' if no tile info metadata can be found.

    Args:
        item: The desired stac item to add data coverage too.

    Returns:
        data_coverage: The data coverage percentage as a float.
    """
    tile_info_path = item.assets['tileinfo_metadata'].href[5:]

    response = requests.get(f'https://roda.sentinel-hub.com/{tile_info_path}')
    try:
        response.raise_for_status()
    except requests.HTTPError as e:
        # TODO: what to do in this case?
        print(e)
        return 0
    data_coverage = response.json()['dataCoveragePercentage']

    return data_coverage


def get_sentinel2_stac_item(scene: str) -> pystac.Item:
    """Retrieves a STAC item from the Sentinel-2 L1C Collection, throws ValueError if none found.

    Args:
        scene: The element84 scene name for the desired stac item.

    Returns:
        item: The desired stac item.
    """
    results = SENTINEL2_CATALOG.search(collections=[SENTINEL2_COLLECTION_NAME], query=[f's2:product_uri={scene}.SAFE'])
    items = [item for page in results.pages() for item in page]
    if (n_items := len(items)) != 1:
        raise ValueError(
            f'{n_items} for {scene} found in Sentinel-2 STAC collection: '
            f'{SENTINEL2_CATALOG_API}/collections/{SENTINEL2_COLLECTION_NAME}'
        )
    item = items[0]
    return item


def qualifies_for_sentinel2_processing(
    item: pystac.Item,
<<<<<<< HEAD
    reference: pystac.Item = None,
=======
    *,
>>>>>>> f5b18375
    max_cloud_cover: int = SENTINEL2_MAX_CLOUD_COVER_PERCENT,
    log_level: int = logging.DEBUG,
) -> bool:
    """Determines whether a scene is a valid Sentinel-2 product for processing.

    Args:
        item: STAC item of the desired Sentinel-2 scene.
        reference: STAC item of the Sentinel-2 reference scene.
        max_cloud_cover: The maximum allowable percentage of cloud cover.
        log_level: The logging level

    Returns:
        A bool that is True if the scene qualifies for Sentinel-2 processing, else False.
    """
    if reference is not None:
        # TODO: is relative orbit always at slice [33:37]?
        reference_relative_orbit = reference.properties['s2:product_uri'][33:37]
        item_relative_orbit = item.properties['s2:product_uri'][33:37]
        if item_relative_orbit != reference_relative_orbit:
            log.log(
                log_level,
                f'{item.id} disqualifies for processing because its relative orbit ({item_relative_orbit}) '
                f'does not match that of the reference scene ({reference_relative_orbit})',
            )
            return False

    if item.collection_id != SENTINEL2_COLLECTION_NAME:
        log.log(log_level, f'{item.id} disqualifies for processing because it is from the wrong collection')
        return False

    product_uri_split = item.properties['s2:product_uri'].split('_')
    if product_uri_split[3] == 'N0500':
        # Reprocessing activity: https://sentinels.copernicus.eu/web/sentinel/technical-guides/sentinel-2-msi/copernicus-sentinel-2-collection-1-availability-status
        # Naming convention: https://sentinels.copernicus.eu/web/sentinel/user-guides/sentinel-2-msi/naming-convention
        # Processing baselines: https://sentinels.copernicus.eu/web/sentinel/technical-guides/sentinel-2-msi/processing-baseline
        log.log(
            log_level,
            f'{item.id} disqualifies for processing because the processing baseline identifier '
            f'indicates it is a product from a reprocessing activity',
        )
        return False

    if not item.properties['s2:product_type'].endswith('1C'):
        log.log(log_level, f'{item.id} disqualifies for processing because it is the wrong product type.')
        return False

    if 'msi' not in item.properties['instruments']:
        log.log(log_level, f'{item.id} disqualifies for processing because it was not imaged with the right instrument')
        return False

    grid_square = item.properties['grid:code'][5:]
    if grid_square not in SENTINEL2_TILES_TO_PROCESS:
        log.log(log_level, f'{item.id} disqualifies for processing because it is not from a tile containing land-ice')
        return False

    if item.properties.get('eo:cloud_cover', -1) < 0:
        log.log(log_level, f'{item.id} disqualifies for processing because cloud coverage is unknown')
        return False

    if item.properties['eo:cloud_cover'] > max_cloud_cover:
        log.log(log_level, f'{item.id} disqualifies for processing because it has too much cloud cover')
        return False

    if get_data_coverage_for_item(item) <= SENTINEL2_MIN_DATA_COVERAGE:
        log.log(log_level, f'{item.id} disqualifies for processing because it has too little data coverage.')
        return False

    log.log(log_level, f'{item.id} qualifies for processing')
    return True


def get_sentinel2_pairs_for_reference_scene(
    reference: pystac.Item,
    *,
    max_pair_separation: timedelta = timedelta(days=SENTINEL2_MAX_PAIR_SEPARATION_IN_DAYS),
    min_pair_separation: timedelta = timedelta(days=SENTINEL2_MIN_PAIR_SEPARATION_IN_DAYS),
    max_cloud_cover: int = SENTINEL2_MAX_CLOUD_COVER_PERCENT,
) -> gpd.GeoDataFrame:
    """Generate potential ITS_LIVE velocity pairs for a given Sentinel-2 scene.

    Args:
        reference: STAC item of the Sentinel-2 reference scene to find secondary scenes for
        max_pair_separation: How many days back from a reference scene's acquisition date to start searching for
            secondary scenes
        min_pair_separation: How many days back from a reference scene's acquisition date to stop searching for
            secondary scenes
        max_cloud_cover: The maximum percent of the secondary scene that can be covered by clouds

    Returns:
        A DataFrame with all potential pairs for a sentinel-2 reference scene. Metadata in the columns will be for the
        *secondary* scene unless specified otherwise.
    """
    results = SENTINEL2_CATALOG.search(
        collections=[reference.collection_id],
        query=[
            f'grid:code={reference.properties["grid:code"]}',
            f'eo:cloud_cover<={max_cloud_cover}',
        ],
        datetime=[reference.datetime - max_pair_separation, reference.datetime - min_pair_separation],
    )

    items = [
        item
        for page in results.pages()
        for item in page
        if qualifies_for_sentinel2_processing(item, reference=reference, max_cloud_cover=max_cloud_cover)
    ]

    log.debug(f'Found {len(items)} secondary scenes for {reference.id}')
    if len(items) == 0:
        return gpd.GeoDataFrame({'reference': [], 'secondary': []})

    features = []
    for item in items:
        feature = item.to_dict()
        feature['properties']['reference'] = reference.properties['s2:product_uri'].rstrip('.SAFE')
        feature['properties']['reference_acquisition'] = reference.datetime
        feature['properties']['secondary'] = item.properties['s2:product_uri'].rstrip('.SAFE')
        features.append(feature)

    df = gpd.GeoDataFrame.from_features(features)
    df['datetime'] = pd.to_datetime(df.datetime)

    return df<|MERGE_RESOLUTION|>--- conflicted
+++ resolved
@@ -89,11 +89,8 @@
 
 def qualifies_for_sentinel2_processing(
     item: pystac.Item,
-<<<<<<< HEAD
+    *,
     reference: pystac.Item = None,
-=======
-    *,
->>>>>>> f5b18375
     max_cloud_cover: int = SENTINEL2_MAX_CLOUD_COVER_PERCENT,
     log_level: int = logging.DEBUG,
 ) -> bool:
