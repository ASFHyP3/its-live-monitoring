# Changelog
All notable changes to this project will be documented in this file.

The format is based on [Keep a Changelog](https://keepachangelog.com/en/1.0.0/),
and this project adheres to [Semantic Versioning](https://semver.org/spec/v2.0.0.html).

<<<<<<< HEAD
## [0.3.0]

### Fixed
- Off-naider scenes will now be processed and will only be paired with other off-nadir scenes.
=======

## [0.3.0]

### Added
- A CLI wrapper for `status_messages.py` so that it can more easily be run locally.

### Fixed
- Status messages can now be posted to mattermost with a bot account.

>>>>>>> 71b0c285
## [0.2.0]

### Added
- Dead-letter queue count is now posted automatically to Mattermost.

## [0.1.0]

### Changed
- HyP3 jobs will now be submitted with the `publish_bucket` job parameter set
- The reason a scene disqualifies for processing will now be logged

### Fixed
- The `landsat:cloud_cover_land` property instead of `eo:cloud_cover` will be used to determine if a scene qualifies for processing
- Scenes with unknown cloud cover (unreported or a value < 0) will be disqualified for processing
- The max cloud cover percentage is now an inclusive bound, so only scenes with *more* (`>`) cloud cover will be disqualified 

## [0.0.3]

### Changed
- This application will now monitor for newly-published Landsat 8/9 scenes over all land-ice intersecting Landsat tiles


## [0.0.2]

### Changed
- Limited the SNS subscription for Landsat to T1 and T2 scenes to filter out RT scenes earlier in the workflow.

## [0.0.1]

### Added
- Initial release of its-live-monitoring. The application will monitor for newly-published Landsat 8/9 scenes over 50
  Landsat tiles and submit a stack of AUTORIFT jobs for each to hyp3-its-live.asf.alaska.edu for processing.<|MERGE_RESOLUTION|>--- conflicted
+++ resolved
@@ -4,12 +4,10 @@
 The format is based on [Keep a Changelog](https://keepachangelog.com/en/1.0.0/),
 and this project adheres to [Semantic Versioning](https://semver.org/spec/v2.0.0.html).
 
-<<<<<<< HEAD
-## [0.3.0]
+## [0.4.0]
 
 ### Fixed
 - Off-naider scenes will now be processed and will only be paired with other off-nadir scenes.
-=======
 
 ## [0.3.0]
 
@@ -19,7 +17,6 @@
 ### Fixed
 - Status messages can now be posted to mattermost with a bot account.
 
->>>>>>> 71b0c285
 ## [0.2.0]
 
 ### Added
